--- conflicted
+++ resolved
@@ -212,11 +212,7 @@
     srcs_version = "PY3",
     deps = [
         ":interpreter",
-<<<<<<< HEAD
-        ":interpreter_helpers",
-=======
-        ":value",
->>>>>>> 8bf968cd
+        ":value",
         "//xls/dslx:ast",
         "//xls/dslx:bindings",
         "//xls/dslx:bit_helpers",
