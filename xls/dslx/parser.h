// Copyright 2020 The XLS Authors
//
// Licensed under the Apache License, Version 2.0 (the "License");
// you may not use this file except in compliance with the License.
// You may obtain a copy of the License at
//
//      http://www.apache.org/licenses/LICENSE-2.0
//
// Unless required by applicable law or agreed to in writing, software
// distributed under the License is distributed on an "AS IS" BASIS,
// WITHOUT WARRANTIES OR CONDITIONS OF ANY KIND, either express or implied.
// See the License for the specific language governing permissions and
// limitations under the License.

#ifndef XLS_DSLX_PARSER_H_
#define XLS_DSLX_PARSER_H_

#include "absl/status/statusor.h"
#include "xls/dslx/ast.h"
#include "xls/dslx/bindings.h"
#include "xls/dslx/token_parser.h"

namespace xls::dslx {

template <typename T, typename... Types>
inline T TryGet(const std::variant<Types...>& v) {
  if (std::holds_alternative<T>(v)) {
    return std::get<T>(v);
  }
  return nullptr;
}

class Parser : public TokenParser {
 public:
  Parser(std::string module_name, Scanner* scanner)
      : TokenParser(scanner), module_(new Module(std::move(module_name))) {}

  absl::StatusOr<Function*> ParseFunction(
      bool is_public, Bindings* bindings,
      absl::flat_hash_map<std::string, Function*>* name_to_fn = nullptr);

  absl::StatusOr<Proc*> ParseProc(bool is_public, Bindings* bindings);

  absl::StatusOr<std::unique_ptr<Module>> ParseModule(
      Bindings* bindings = nullptr);

  // Parses an expression out of the token stream.
  absl::StatusOr<Expr*> ParseExpression(Bindings* bindings);

  // TOOD(leary): 2020-09-11 Would be better to rename this to "type alias".
  absl::StatusOr<TypeDef*> ParseTypeDefinition(bool is_public,
                                               Bindings* bindings);

 private:
  friend class ParserTest;

  // Simple helper class to wrap the operations necessary to evaluate [parser]
  // productions as transactions - with "Commit" or "Rollback" operations.
  class Transaction {
   public:
    Transaction(Parser* parser, Bindings* bindings)
        : parser_(parser),
          checkpoint_(parser->SaveScannerCheckpoint()),
          parent_bindings_(bindings),
          child_bindings_(bindings),
          completed_(false) {}
    ~Transaction() {
      XLS_CHECK(completed_) << "Uncompleted state transaction!";
    }

    // Call on successful production: saves the changes from this
    // transaction to the parent bindings.
    void Commit() {
      XLS_CHECK(!completed_) << "Doubly-completed transaction!";
      if (parent_bindings_ != nullptr) {
        parent_bindings_->ConsumeChild(&child_bindings_);
      }
      completed_ = true;
    }

    // Convenience call to cancel a cleanup (usually one that invokes
    // Rollback()) on commit.
    template <typename CleanupT>
    void CommitAndCancelCleanup(CleanupT* cleanup) {
      Commit();
      if (cleanup) {
        std::move(*cleanup).Cancel();
      }
    }

    // Call on failed production: un-does changes to bindings and scanner state.
    void Rollback() {
      XLS_CHECK(!completed_) << "Doubly-completed transaction!";
      parser_->RestoreScannerCheckpoint(checkpoint_);
      child_bindings_ = Bindings(parent_bindings_);
      completed_ = true;
    }

    Bindings* bindings() { return &child_bindings_; }

   private:
    Parser* parser_;
    ScannerCheckpoint checkpoint_;
    Bindings* parent_bindings_;
    Bindings child_bindings_;
    // True if this transaction has been either committed or rolled back.
    bool completed_;
  };

  // Helper that parses a comma-delimited sequence of grammatical productions.
  //
  // Expects the caller to have popped the "initiator" token; however, this
  // (callee) pops the terminator token so the caller does not need to.
  //
  // Permits a trailing comma.
  //
  // Args:
  //  fparse: Parses the grammatical production (i.e. the thing after each
  //    comma).
  //  terminator: Token that terminates the sequence; e.g. ')' or ']' or similar
  //    (may be a keyword).
  template <typename T>
  absl::StatusOr<std::vector<T>> ParseCommaSeq(
      const std::function<absl::StatusOr<T>()>& fparse,
      std::variant<TokenKind, Keyword> terminator,
      Pos* terminator_limit = nullptr) {
    auto try_pop_terminator = [&]() -> absl::StatusOr<bool> {
      if (std::holds_alternative<TokenKind>(terminator)) {
        return TryDropToken(std::get<TokenKind>(terminator), terminator_limit);
      }
      return TryDropKeyword(std::get<Keyword>(terminator), terminator_limit);
    };
    auto drop_terminator_or_error = [&]() -> absl::Status {
      if (std::holds_alternative<TokenKind>(terminator)) {
        return DropTokenOrError(std::get<TokenKind>(terminator),
                                /*start=*/nullptr, /*context=*/"",
                                /*limit_pos=*/terminator_limit);
      }
      return DropKeywordOrError(std::get<Keyword>(terminator),
                                terminator_limit);
    };

    std::vector<T> parsed;
    bool must_end = false;
    while (true) {
      XLS_ASSIGN_OR_RETURN(bool popped_terminator, try_pop_terminator());
      if (popped_terminator) {
        break;
      }
      if (must_end) {
        XLS_RETURN_IF_ERROR(drop_terminator_or_error());
        break;
      }
      XLS_ASSIGN_OR_RETURN(T elem, fparse());
      parsed.push_back(elem);
      XLS_ASSIGN_OR_RETURN(bool dropped_comma, TryDropToken(TokenKind::kComma));
      must_end = !dropped_comma;
    }
    return parsed;
  }

  absl::StatusOr<Expr*> ParseDim(Bindings* bindings);

  // Parses dimension on a type; e.g. `u32[3]` => `(3,)`; `uN[2][3]` => `(3,
  // 2)`.
  absl::StatusOr<std::vector<Expr*>> ParseDims(Bindings* bindings,
                                               Pos* limit_pos = nullptr);

  absl::StatusOr<TypeRef*> ParseModTypeRef(Bindings* bindings,
                                           const Token& start_tok);

  absl::StatusOr<StructRef> ResolveStruct(Bindings* bindings,
                                          TypeAnnotation* type);

  // Parses an AST construct that refers to a type; e.g. a name or a colon-ref.
  absl::StatusOr<TypeRef*> ParseTypeRef(Bindings* bindings, const Token& tok);

  absl::StatusOr<TypeAnnotation*> ParseTypeAnnotation(Bindings* bindings);

  absl::StatusOr<NameRef*> ParseNameRef(Bindings* bindings,
                                        const Token* tok = nullptr);

  // Precondition: token cursor should be over a double colon '::' token.
  absl::StatusOr<ColonRef*> ParseColonRef(Bindings* bindings,
                                          ColonRef::Subject subject);

  absl::StatusOr<Expr*> ParseCastOrEnumRefOrStructInstance(Bindings* bindings);

  absl::StatusOr<Expr*> ParseStructInstance(Bindings* bindings,
                                            TypeAnnotation* type = nullptr);

  absl::StatusOr<Expr*> ParseCastOrStructInstance(Bindings* bindings);

  absl::StatusOr<std::variant<NameRef*, ColonRef*>> ParseNameOrColonRef(
      Bindings* bindings, std::string_view context = "");

  absl::StatusOr<NameDef*> ParseNameDef(Bindings* bindings);

  absl::StatusOr<std::variant<NameDef*, WildcardPattern*>>
  ParseNameDefOrWildcard(Bindings* bindings);

  // TryOrRollback wraps straighforward transactions: call a function, and
  // rollback or commit depending on the result. Just a shorthand to reduce
  // transaction code footprint.
  template <typename ReturnT>
  absl::StatusOr<ReturnT> TryOrRollback(
      Bindings* bindings,
      std::function<absl::StatusOr<ReturnT>(Bindings* bindings)> fn) {
    Transaction txn(this, bindings);
    auto status_or_result = fn(bindings);
    if (status_or_result.ok()) {
      txn.Commit();
    } else {
      txn.Rollback();
    }
    return status_or_result;
  }

  // Parses tree of name defs and returns it.
  //
  // For example, the left hand side of:
  //
  //  let (a, (b, (c)), d) = ...
  //
  // This is used for tuple-like (sometimes known as "destructing") let binding.
  absl::StatusOr<NameDefTree*> ParseNameDefTree(Bindings* bindings);

  absl::StatusOr<Number*> TokenToNumber(const Token& tok);
  absl::StatusOr<NameDef*> TokenToNameDef(const Token& tok) {
    return module_->Make<NameDef>(tok.span(), *tok.GetValue(), nullptr);
  }
  absl::StatusOr<BuiltinType> TokenToBuiltinType(const Token& tok);
  absl::StatusOr<TypeAnnotation*> MakeBuiltinTypeAnnotation(
      const Span& span, const Token& tok, absl::Span<Expr* const> dims);
  absl::StatusOr<TypeAnnotation*> MakeTypeRefTypeAnnotation(
      const Span& span, TypeRef* type_ref, std::vector<Expr*> dims,
      std::vector<Expr*> parametrics);

  // Returns a parsed number (literal number) expression.
  absl::StatusOr<Number*> ParseNumber(Bindings* bindings);

  absl::StatusOr<std::variant<Number*, NameRef*>> ParseNumOrConstRef(
      Bindings* bindings);

  absl::StatusOr<Let*> ParseLet(Bindings* bindings);

  // Parses the remainder of a tuple expression.
  //
  // We can't tell until we've parsed the first expression whether we're parsing
  // a parenthesized expression; e.g. `(x)` or a tuple expression `(x, y)` -- as
  // a result we use this helper routine once we discover we're parsing a tuple
  // instead of a parenthesized expression, which is why "first" is passed from
  // the caller.
  //
  // Args:
  //  start_pos: The position of the '(' token that started this tuple.
  //  first: The parse expression in the tuple as already parsed by the caller.
  //  bindings: Bindings to use in the parsing of the tuple expression.
  absl::StatusOr<XlsTuple*> ParseTupleRemainder(const Pos& start_pos,
                                                Expr* first,
                                                Bindings* bindings);

  absl::StatusOr<Array*> ParseArray(Bindings* bindings);

  absl::StatusOr<Expr*> ParseCast(Bindings* bindings,
                                  TypeAnnotation* type = nullptr);

  // Parses a term as a component of an expression and returns it.
  //
  // Terms are more atomic than arithmetic expressions.
  absl::StatusOr<Expr*> ParseTerm(Bindings* bindings);

  // Parses a slicing index expression.
  absl::StatusOr<Index*> ParseBitSlice(const Pos& start_pos, Expr* lhs,
                                       Bindings* bindings,
                                       Expr* start = nullptr);

  // Parses a chain of binary operations at a given precedence level.
  //
  // For example, a sequence like "x + y + z" is left associative, so we form a
  // left-leaning AST like:
  //
  //    add(add(x, y), z)
  //
  // Generally a grammar production will join together two stronger production
  // rules; e.g.
  //
  //    WEAK_ARITHMETIC_EXPR ::=
  //      STRONG_ARITHMETIC_EXPR [+-] STRONG_ARITHMETIC_EXPR
  //
  // So that expressions like `a*b + c*d` work as expected, so the
  // sub_production gives the more tightly binding production for this to call.
  // After we call it for the "left hand side" we see if the token is in the
  // target_token set (e.g. '+' or '-' in the example above), and if so, parse
  // the "right hand side" to create a binary operation. If not, we simply
  // return the result of the "left hand side" production (since we don't see
  // the target token that indicates the kind of expression we're interested
  // in).
  absl::StatusOr<Expr*> ParseBinopChain(
      const std::function<absl::StatusOr<Expr*>()>& sub_production,
      std::variant<absl::Span<TokenKind const>, absl::Span<Keyword const>>
          target_tokens);

  absl::StatusOr<Expr*> ParseCastAsExpression(Bindings* bindings);

  template <typename T>
  std::function<absl::StatusOr<T>()> BindFront(
      absl::StatusOr<T> (Parser::*f)(Bindings*), Bindings* bindings) {
    return [this, bindings, f] { return (this->*f)(bindings); };
  }

  static constexpr std::initializer_list<TokenKind> kStrongArithmeticKinds = {
      TokenKind::kStar, TokenKind::kSlash, TokenKind::kPercent};
  static constexpr std::initializer_list<TokenKind> kWeakArithmeticKinds = {
      TokenKind::kPlus, TokenKind::kDoublePlus, TokenKind::kMinus};
  static constexpr std::initializer_list<TokenKind> kBitwiseKinds = {
      TokenKind::kDoubleOAngle,
      TokenKind::kDoubleCAngle,
  };
  static constexpr std::initializer_list<TokenKind> kComparisonKinds = {
      TokenKind::kDoubleEquals, TokenKind::kBangEquals,
      TokenKind::kCAngle,       TokenKind::kCAngleEquals,
      TokenKind::kOAngle,       TokenKind::kOAngleEquals};

  absl::StatusOr<Expr*> ParseStrongArithmeticExpression(Bindings* bindings) {
    return ParseBinopChain(BindFront(&Parser::ParseCastAsExpression, bindings),
                           kStrongArithmeticKinds);
  }

  absl::StatusOr<Expr*> ParseWeakArithmeticExpression(Bindings* bindings) {
    return ParseBinopChain(
        BindFront(&Parser::ParseStrongArithmeticExpression, bindings),
        kWeakArithmeticKinds);
  }

  absl::StatusOr<Expr*> ParseBitwiseExpression(Bindings* bindings) {
    return ParseBinopChain(
        BindFront(&Parser::ParseWeakArithmeticExpression, bindings),
        kBitwiseKinds);
  }

  absl::StatusOr<Expr*> ParseAndExpression(Bindings* bindings) {
    std::initializer_list<TokenKind> amp = {TokenKind::kAmpersand};
    return ParseBinopChain(BindFront(&Parser::ParseBitwiseExpression, bindings),
                           amp);
  }

  absl::StatusOr<Expr*> ParseXorExpression(Bindings* bindings) {
    std::initializer_list<TokenKind> hat = {TokenKind::kHat};
    return ParseBinopChain(BindFront(&Parser::ParseAndExpression, bindings),
                           hat);
  }

  absl::StatusOr<Expr*> ParseOrExpression(Bindings* bindings) {
    std::initializer_list<TokenKind> bar = {TokenKind::kBar};
    return ParseBinopChain(BindFront(&Parser::ParseXorExpression, bindings),
                           bar);
  }

  absl::StatusOr<Expr*> ParseComparisonExpression(Bindings* bindings);

  absl::StatusOr<Expr*> ParseLogicalAndExpression(Bindings* bindings) {
    std::initializer_list<TokenKind> kinds = {TokenKind::kDoubleAmpersand};
    return ParseBinopChain(
        BindFront(&Parser::ParseComparisonExpression, bindings), kinds);
  }

  absl::StatusOr<Expr*> ParseLogicalOrExpression(Bindings* bindings) {
    std::initializer_list<TokenKind> kinds = {TokenKind::kDoubleBar};
    return ParseBinopChain(
        BindFront(&Parser::ParseLogicalAndExpression, bindings), kinds);
  }

  absl::StatusOr<Expr*> ParseRangeExpression(Bindings* bindings);

  // Parses a ternary expression or expression of higher precedence.
  //
  // Example:
  //
  //    foo if bar else baz
  //
  // TODO(leary): 2020-09-12 Switch to Rust-style block expressions.
  absl::StatusOr<Expr*> ParseTernaryExpression(Bindings* bindings);

  absl::StatusOr<Param*> ParseParam(Bindings* bindings);

  // Parses a sequence of parameters, starting with cursor over '(', returns
  // after ')' is consumed.
  //
  // Permits trailing commas.
  absl::StatusOr<std::vector<Param*>> ParseParams(Bindings* bindings) {
    XLS_RETURN_IF_ERROR(DropTokenOrError(TokenKind::kOParen));
    return ParseCommaSeq<Param*>(BindFront(&Parser::ParseParam, bindings),
                                 TokenKind::kCParen);
  }

  absl::StatusOr<NameDefTree*> ParseTuplePattern(const Pos& start_pos,
                                                 Bindings* bindings);

  // Returns a parsed pattern; e.g. one that would guard a match arm.
  //
  //  Pattern ::= TuplePattern
  //            | WildcardPattern
  //            | ColonRef
  //            | NameDef
  //            | NameRef
  //            | ConstRef
  //            | Number
  absl::StatusOr<NameDefTree*> ParsePattern(Bindings* bindings);

  // Parses a match expression.
  absl::StatusOr<Match*> ParseMatch(Bindings* bindings);

  // Parses a channel declaration.
  absl::StatusOr<ChannelDecl*> ParseChannelDecl(Bindings* bindings);

  // Parses a for loop construct; e.g.
  //
  //  for (i, accum) in range(3) {
  //    accum + i
  //  }(0)
  //
  // The init value is passed to the loop and the body updates the value;
  // ultimately the loop terminates and the final accum value is returned.
  absl::StatusOr<For*> ParseFor(Bindings* bindings);

  // Parses an "unroll for" macro-like construct, e.g.
  //
  // unroll_for! i in range(u32:, u32:4) {
  //   spawn my_proc(...)(...);
  // }
  absl::StatusOr<UnrollFor*> ParseUnrollFor(Bindings* bindings);

  // Parses an enum definition; e.g.
  //
  //  enum Foo : u2 {
  //    A = 0,
  //    B = 1,
  //  }
  absl::StatusOr<EnumDef*> ParseEnumDef(bool is_public, Bindings* bindings);

  absl::StatusOr<StructDef*> ParseStruct(bool is_public, Bindings* bindings);

  absl::StatusOr<Block*> ParseBlockExpression(Bindings* bindings);

  absl::StatusOr<Expr*> ParseParenthesizedExpr(Bindings* bindings);

  // Parses parametric bindings that lead a function.
  //
  // For example:
  //
  //  fn [X: u32, Y: u32 = X+X] f(x: bits[X]) { ... }
  //      ^------------------^
  //
  // Note that some bindings have expressions and other do not, because they
  // take on a value presented by the type of a formal parameter.
  absl::StatusOr<std::vector<ParametricBinding*>> ParseParametricBindings(
      Bindings* bindings);

  // Parses parametric dims that follow a struct type annotation.
  //
  // For example:
  //
  //    x: ParametricStruct<u32:4, N as u64>
  //                       ^---------------^
  absl::StatusOr<std::vector<Expr*>> ParseParametrics(Bindings* bindings);

  // Parses a function out of the token stream.
  absl::StatusOr<Function*> ParseFunctionInternal(bool is_public,
                                                  Bindings* outer_bindings);

  // Parses an import statement into an Import AST node.
  absl::StatusOr<Import*> ParseImport(Bindings* bindings);

  // Returns TestFunction AST node by parsing new-style unit test construct.
  absl::StatusOr<TestFunction*> ParseTestFunction(
      Bindings* bindings, const Span& directive_span);

  absl::StatusOr<TestProc*> ParseTestProc(
      Bindings* bindings, const std::vector<Expr*>& initial_values);

  // Parses a constant definition (e.g. at the top level of a module). Token
  // cursor should be over the `const` keyword.
  absl::StatusOr<ConstantDef*> ParseConstantDef(bool is_public,
                                                Bindings* bindings);

  absl::StatusOr<QuickCheck*> ParseQuickCheck(
      absl::flat_hash_map<std::string, Function*>* name_to_fn,
      Bindings* bindings, const Span& directive_span);

  // Parses DSLX attributes, analogous to Rust's attributes.
<<<<<<< HEAD
  absl::StatusOr<
      absl::variant<TestFunction*, TestProc*, QuickCheck*, std::nullptr_t>>
=======
  absl::StatusOr<std::variant<TestFunction*, TestProc*, QuickCheck*, nullptr_t>>
>>>>>>> f732d4ab
  ParseAttribute(absl::flat_hash_map<std::string, Function*>* name_to_fn,
                 Bindings* bindings);

  // Parses a "spawn" statement, which creates & initializes a proc.
  absl::StatusOr<Spawn*> ParseSpawn(Bindings* bindings);

  // Helper function that chooses between building a FormatMacro or an
  // Invocation based on the callee.
  absl::StatusOr<Expr*> BuildMacroOrInvocation(
      Span span, Bindings* bindings, Expr* callee, std::vector<Expr*> args,
      std::vector<Expr*> parametrics = std::vector<Expr*>({}));

  // Traverses a Proc declaration to collect all the member data elements
  // present therein - in other words, it collects everything but the "config"
  // and "next" elements.
  absl::StatusOr<std::vector<Param*>> CollectProcMembers(Bindings* bindings);

  // Parses Proc config and next functions, respectively.
  absl::StatusOr<Function*> ParseProcConfig(
      Bindings* bindings,
      const std::vector<ParametricBinding*>& parametric_bindings,
      const std::vector<Param*>& proc_members, std::string_view proc_name,
      bool is_public);
  absl::StatusOr<Function*> ParseProcNext(
      Bindings* bindings,
      const std::vector<ParametricBinding*>& parametric_bindings,
      std::string_view proc_name, bool is_public);

  std::unique_ptr<Module> module_;

  // `Let` nodes are created _after_ those that use their namedefs (due to the
  // chaining of the `body` member variable. We need to know, though, if a
  // reference to such an NDT (or element thereof) is to a constant or not, so
  // we can emit either a ConstRef or NameRef. This set holds those NDTs known
  // to be constant for that purpose.
  absl::flat_hash_set<NameDefTree*> const_ndts_;
};

const Span& GetSpan(const std::variant<NameDef*, WildcardPattern*>& v);

}  // namespace xls::dslx

#endif  // XLS_DSLX_PARSER_H_<|MERGE_RESOLUTION|>--- conflicted
+++ resolved
@@ -489,12 +489,8 @@
       Bindings* bindings, const Span& directive_span);
 
   // Parses DSLX attributes, analogous to Rust's attributes.
-<<<<<<< HEAD
   absl::StatusOr<
-      absl::variant<TestFunction*, TestProc*, QuickCheck*, std::nullptr_t>>
-=======
-  absl::StatusOr<std::variant<TestFunction*, TestProc*, QuickCheck*, nullptr_t>>
->>>>>>> f732d4ab
+      std::variant<TestFunction*, TestProc*, QuickCheck*, std::nullptr_t>>
   ParseAttribute(absl::flat_hash_map<std::string, Function*>* name_to_fn,
                  Bindings* bindings);
 
